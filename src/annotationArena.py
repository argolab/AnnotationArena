"""
Code for AnnotationArena Class
"""

import os
import argparse
import torch
import json
import random
import numpy as np
from tqdm.auto import tqdm
import matplotlib.pyplot as plt
from torch.utils.data import DataLoader
import copy

from utils_prabhav import AnnotationDataset, DataManager, compute_metrics, resample_validation_dataset
from imputer import Imputer
from selection import (
    SelectionFactory, 
    VOISelectionStrategy, 
    FastVOISelectionStrategy,
    GradientSelectionStrategy
)

class AnnotationArena:
    """
    Core class for Annotation Arena framework.
    Manages variables, observations, predictions, and suggestions.
    """
    
    def __init__(self, model, device=None):
        """
        Initialize Annotation Arena.
        
        Args:
            model: Imputer model to use for predictions
            device: Device to use for computations
        """
        self.model = model
        self.device = device or torch.device("cuda" if torch.cuda.is_available() else "cpu")
        self.variables = {}
        self.observations = {}
        self.prediction_history = []
        self.observation_history = []
        self.training_losses = []

    def set_dynamic_masking_params(self, num_patterns_per_example=5, visible_ratio=0.5):
        """Set parameters for dynamic masking training."""
        
        self.num_patterns_per_example = num_patterns_per_example
        self.visible_ratio = visible_ratio
        
    def add(self, variable_id, loss_function="cross_entropy", distribution_family="categorical", cost=1.0):
        """
        Register a new variable to be tracked/predicted.
        
        Args:
            variable_id: Unique identifier for the variable
            loss_function: Loss function to use for this variable ("cross_entropy", "l2", etc.)
            distribution_family: Distribution family for this variable ("categorical", etc.)
            cost: Cost of observing this variable (default: 1.0)
            
        Returns:
            bool: Success status
        """
        if variable_id in self.variables:
            return False
            
        self.variables[variable_id] = {
            "loss_function": loss_function,
            "distribution_family": distribution_family,
            "timestamp": len(self.variables),
            "cost": cost
        }
        
        return True
        
    def observe(self, variable_id, value):
        """
        Record an observation for a variable.
        
        Args:
            variable_id: Identifier for the variable
            value: Observed value
            
        Returns:
            bool: Success status
        """
        if variable_id not in self.variables:
            return False
            
        observation_time = len(self.observations)
        self.observations[variable_id] = {
            "value": value,
            "timestamp": observation_time
        }
        
        self.observation_history.append({
            "variable_id": variable_id,
            "value": value,
            "timestamp": observation_time,
            "cost": self.variables[variable_id]["cost"]
        })
        affected_examples = None #[ex for ex in self.prediction_history if variable_id in ex["variables"]]
        self.model.update_training_supervision(
            [value], [variable_id], affected_examples
        )
        
        '''for ex in affected_examples:
            ex["needs_revisit"] = True'''
        
        return True
        
    def predict(self, variable_id, conditions=None, train=True, weight=1.0):
        """
        Predict distribution of a variable.
        
        Args:
            variable_id: Identifier for the variable
            conditions: Optional conditions for the prediction
            train: Whether to track this prediction for training
            weight: Weight of this example for training
            
        Returns:
            Predicted distribution
        """
        if variable_id not in self.variables:
            return None
            
        example_idx, position_idx = self._parse_variable_id(variable_id)
        
        known_questions, inputs, answers, annotators, questions, embeddings = self._get_example_data(example_idx)
        if embeddings is not None:
            embeddings = embeddings.unsqueeze(0).to(self.device)
        predictions = self.model.predict(
            inputs.unsqueeze(0).to(self.device),
            annotators.unsqueeze(0).to(self.device),
            questions.unsqueeze(0).to(self.device),
            embeddings,
            positions=[position_idx],
            train=train,
            weight=weight
        )
        
        if train:
            prediction_example = {
                "variables": [variable_id],
                "timestamp": len(self.prediction_history),
                "weight": weight,
                "conditions": conditions,
                "needs_revisit": False,  # Will be set to True when new observations arrive
                "loss": None,  # Will be filled during training
                "example_idx": example_idx,
                "position_idx": position_idx
            }
            self.prediction_history.append(prediction_example)
        
        return predictions[0, 0]
        
    def decode(self, variable_id):
        """
        Return minimum-Bayes-risk value for a variable.
        
        Args:
            variable_id: Identifier for the variable
            
        Returns:
            Decoded value and estimated loss
        """
        if variable_id not in self.variables:
            return None, float('inf')
        
        distribution = self.predict(variable_id, train=False)
        loss_function = self.variables[variable_id]["loss_function"]
        
        if loss_function == "cross_entropy":
            probs = torch.softmax(distribution, dim=0)
            mbr_decision = torch.argmax(probs).item()
            entropy = -torch.sum(probs * torch.log(probs + 1e-10)).item()
            expected_loss = entropy
            
        elif loss_function == "l2":
            probs = torch.softmax(distribution, dim=0)
            values = torch.arange(1, 6, device=self.device).float()
            mbr_decision = torch.sum(probs * values).item()
            mean = mbr_decision
            variance = torch.sum(probs * (values - mean) ** 2).item()
            expected_loss = variance
        else:
            probs = torch.softmax(distribution, dim=0)
            mbr_decision = torch.argmax(probs).item()
            expected_loss = 1.0 - probs[mbr_decision].item() 
        
        return mbr_decision, expected_loss
        
    def suggest(self, candidate_variables=None, target_variables=None, strategy="voi", loss_type="cross_entropy", **kwargs):
        """
        Recommend variables to observe next, considering benefit/cost ratio.
        
        Args:
            candidate_variables: List of candidate variables to consider
            target_variables: List of target variables to optimize for
            strategy: Selection strategy to use ("voi", "fast_voi", "gradient", etc.)
            loss_type: Type of loss to use ("cross_entropy", "l2")
            **kwargs: Additional arguments for the selection strategy
            
        Returns:
            list: Ranked list of suggested variables to observe with their benefit/cost scores
        """
        if candidate_variables is None:
            candidate_variables = [v for v in self.variables if v not in self.observations]
        
        if not candidate_variables:
            return []
            
        if target_variables is None:
            target_variables = list(self.variables.keys())
            
        candidate_mapping = {}
        for var_id in candidate_variables:
            example_idx, position_idx = self._parse_variable_id(var_id)
            if example_idx not in candidate_mapping:
                candidate_mapping[example_idx] = []
            candidate_mapping[example_idx].append((position_idx, var_id))
        
        target_mapping = {}
        for var_id in target_variables:
            example_idx, position_idx = self._parse_variable_id(var_id)
            if example_idx not in target_mapping:
                target_mapping[example_idx] = []
            target_mapping[example_idx].append((position_idx, var_id))
        
        if strategy in ["voi", "fast_voi", "entropy", "voi_argmax"]:
            feature_strategy = SelectionFactory.create_feature_strategy(strategy, self.model, self.device)
            if hasattr(feature_strategy, 'loss_type'):
                feature_strategy.loss_type = loss_type
            elif hasattr(feature_strategy, 'voi_calculator') and hasattr(feature_strategy.voi_calculator, 'loss_type'):
                feature_strategy.voi_calculator.loss_type = loss_type
                
            suggestions = []
            
            for example_idx, positions in candidate_mapping.items():
                if example_idx in target_mapping:
                    target_positions = [p for p, _ in target_mapping[example_idx]]
                else:
                    # If no targets for this example, use all positions
                    target_positions = None
                    
                selections = feature_strategy.select_features(
                    example_idx, self.dataset, num_to_select=len(positions),
                    target_questions=kwargs.get('target_questions', [0]),
                    loss_type=loss_type
                )
                
                position_to_var = {p: v for p, v in positions}
                for selection in selections:
                    if isinstance(selection, tuple):
                        pos = selection[0]
                        benefit = selection[1]
                        
                        if pos in position_to_var:
                            var_id = position_to_var[pos]
                            cost = self.variables[var_id]["cost"]
                            
                            ratio = benefit / max(cost, 1e-6)
                            if len(selection) > 4:
                                extra_data = selection[4:]
                                suggestions.append((var_id, benefit, cost, ratio) + extra_data)
                            else:
                                suggestions.append((var_id, benefit, cost, ratio))
                    else:
                        if selection in position_to_var:
                            var_id = position_to_var[selection]
                            cost = self.variables[var_id]["cost"]
                            suggestions.append((var_id, 0.0, cost, 0.0))
            
            suggestions.sort(key=lambda x: x[3], reverse=True)
                                
        elif strategy == "gradient":
            example_strategy = SelectionFactory.create_example_strategy(strategy, self.model, self.device)
            example_indices = list(candidate_mapping.keys())
            
            # Select examples
            selections, scores = example_strategy.select_examples(
                self.dataset, num_to_select=len(example_indices), 
                val_dataset=kwargs.get('val_dataset')
            )
            
            # Map back to variable IDs with benefit/cost analysis
            suggestions = []
            for i, example_idx in enumerate(selections):
                if example_idx in candidate_mapping:
                    positions = candidate_mapping[example_idx]
                    if positions:
                        var_id = positions[0][1]
                        benefit = scores[i] if scores else 0.0
                        cost = self.variables[var_id]["cost"]
                        ratio = benefit / max(cost, 1e-6)
                        suggestions.append((var_id, benefit, cost, ratio))
                        
        elif strategy == "random":
            random.shuffle(candidate_variables)
            suggestions = []
            for var_id in candidate_variables:
                cost = self.variables[var_id]["cost"]
                suggestions.append((var_id, cost, cost, 1.0)) 
        else:
            raise ValueError(f"Unknown selection strategy: {strategy}")
            
        return suggestions
        
    def train(self, epochs=1, batch_size=8, lr=1e-4, revisit_examples=True, training_type='basic'):
        """
        Train imputer model on observed variables with example revisiting.
        
        Args:
            epochs: Number of training epochs
            batch_size: Batch size
            lr: Learning rate
            revisit_examples: Whether to revisit examples that were affected by new observations
            
        Returns:
            dict: Training metrics including losses and example counts
        """

        examples_to_train = list(range(len(self.prediction_history)))
        
        # Train the model
<<<<<<< HEAD
        if training_type=='basic':
=======
        if training_type == 'basic':
>>>>>>> c8a99b8a
            epoch_losses = self.model.train_on_examples_basic(
                examples_indices=examples_to_train,
                epochs=epochs, 
                batch_size=batch_size, 
                lr=lr
            )
        elif training_type == 'dynamic_masking':
            epoch_losses = self.model.train_on_examples_dynamic_masking(
                examples_indices=examples_to_train,
                epochs=epochs, 
                batch_size=batch_size, 
                lr=lr,
                num_patterns_per_example=getattr(self, 'num_patterns_per_example', 5),
                visible_ratio=getattr(self, 'visible_ratio', 0.5)
            )
        elif training_type == 'basic':
            epoch_losses = self.model.train_on_examples_random_masking(
            examples_indices=examples_to_train,
            epochs=epochs, 
            batch_size=batch_size, 
            lr=lr
        )
        
        # Update needs_revisit flag and record losses
        for idx in examples_to_train:
            self.prediction_history[idx]["needs_revisit"] = False
            if idx < len(epoch_losses):
                self.prediction_history[idx]["loss"] = epoch_losses[idx]
        
        # Track training metrics
        avg_loss = np.mean(epoch_losses) if epoch_losses else 0.0
        self.training_losses.append(avg_loss)
        
        training_metrics = {
            "losses": epoch_losses,
            "avg_loss": avg_loss,
            "examples_trained": len(examples_to_train),
            "examples_revisited": 0
            # "examples_revisited": len(examples_to_revisit) if revisit_examples else 0
        }

        print(f'Training Metrics - {epoch_losses}, {avg_loss}, {len(examples_to_train)}')
        
        return training_metrics
    
    def _parse_variable_id(self, variable_id):
        """
        Parse variable ID to get example index and position index.
        
        Args:
            variable_id: Variable identifier (format: "example_{example_idx}_position_{position_idx}")
            
        Returns:
            tuple: (example_idx, position_idx)
        """
        # Parse from string format
        if isinstance(variable_id, str):
            parts = variable_id.split('_')
            example_idx = int(parts[1])
            position_idx = int(parts[3])
            return example_idx, position_idx
        
        # Direct tuple format
        if isinstance(variable_id, tuple) and len(variable_id) == 2:
            return variable_id
            
        # Default to identity mapping
        return variable_id, variable_id
    
    def _get_example_data(self, example_idx):
        """
        Get data for a specific example.
        
        Args:
            example_idx: Index of the example
            
        Returns:
            tuple: (known_questions, inputs, answers, annotators, questions)
        """
        if not hasattr(self, 'dataset'):
            raise ValueError("Dataset not set. Call set_dataset first.")
            
        return self.dataset[example_idx]
    
    def set_dataset(self, dataset):
        """
        Set the dataset to use for predictions.
        
        Args:
            dataset: Dataset to use
            
        Returns:
            bool: Success status
        """
        self.dataset = dataset
        return True
    
    def register_example(self, example_idx, add_all_positions=True, costs=None):
        """
        Register variables for all positions in an example.
        
        Args:
            example_idx: Index of the example
            add_all_positions: Whether to add all positions or just masked ones
            costs: Optional dictionary mapping positions to costs
            
        Returns:
            list: Added variable IDs
        """
        # Get positions
        if add_all_positions:
            positions = list(range(len(self.dataset.get_data_entry(example_idx)['input'])))
        else:
            positions = self.dataset.get_masked_positions(example_idx)
            
        # Add variables for each position
        variable_ids = []
        for position in positions:
            variable_id = f"example_{example_idx}_position_{position}"
            
            # Get cost for this position
            cost = 1.0  # Default cost
            if costs and position in costs:
                cost = costs[position]
                
            if self.add(variable_id, cost=cost):
                variable_ids.append(variable_id)
                
        return variable_ids
    
    def observe_position(self, example_idx, position):
        """
        Observe a position in an example.
        
        Args:
            example_idx: Index of the example
            position: Position to observe
            
        Returns:
            bool: Success status
        """
        # Get variable ID
        variable_id = f"example_{example_idx}_position_{position}"
        
        # Check if variable exists
        if variable_id not in self.variables:
            self.add(variable_id)
            
        # Get true value
        entry = self.dataset.get_data_entry(example_idx)
        true_value = entry['answers'][position]
        # true_value = entry['true_answers'][position] #TODO: is "true_answers" a specific key for noisy experiments?
        
        # Observe the variable
        success = self.observe(variable_id, true_value)
        
        # Update dataset
        if success:
            self.dataset.observe_position(example_idx, position)
        
        return success

    def evaluate(self, target_examples, target_questions=None, metrics=None):
        """
        Evaluate predictions on target examples and questions.
        
        Args:
            target_examples: List of example indices to evaluate
            target_questions: List of question indices to evaluate
            metrics: List of metrics to compute
            
        Returns:
            dict: Evaluation metrics
        """
        if metrics is None:
            metrics = ["rmse", "pearson", "spearman", "kendall"]
            
        if target_questions is None:
            target_questions = [0]  # Default to Q0
            
        all_preds = []
        all_true = []
        all_losses = []
        
        for example_idx in target_examples:
            for q_idx in target_questions:
                # Find position with this question
                positions = []
                entry = self.dataset.get_data_entry(example_idx)
                for i, question in enumerate(entry['questions']):
                    if question == q_idx and entry['annotators'][i] >= 0:  # Human annotation
                        positions.append(i)
                        
                for position in positions:
                    # Get variable ID
                    variable_id = f"example_{example_idx}_position_{position}"
                    
                    # Predict value and get expected loss
                    if variable_id in self.variables:
                        pred, expected_loss = self.decode(variable_id)
                    else:
                        # If not registered, register and predict
                        self.add(variable_id)
                        pred, expected_loss = self.decode(variable_id)
                    
                    # Get true value - USE TRUE_ANSWERS for evaluation if available
                    if 'true_answers' in entry:
                        true_label = torch.argmax(torch.tensor(entry['true_answers'][position])).item()
                    else:
                        # Fallback to answers if true_answers not available (backward compatibility)
                        true_label = torch.argmax(torch.tensor(entry['answers'][position])).item()
                    
                    # Convert to scores (1-5 for HANNA, 1-4 for LLM_RUBRIC)
                    pred_score = pred + 1
                    true_score = true_label + 1
                    
                    all_preds.append(pred_score)
                    all_true.append(true_score)
                    all_losses.append(expected_loss)
        
        # Compute metrics
        results = compute_metrics(np.array(all_preds), np.array(all_true))
        results["avg_expected_loss"] = np.mean(all_losses) if all_losses else 0.0
        
        return results

    def get_metrics_history(self):
        """Get the history of training metrics for plotting."""
        return {
            "training_losses": self.training_losses,
            "observation_history": self.observation_history,
            "prediction_history": [
                {"timestamp": ex["timestamp"], "loss": ex["loss"]} 
                for ex in self.prediction_history if ex["loss"] is not None
            ]
        }<|MERGE_RESOLUTION|>--- conflicted
+++ resolved
@@ -326,11 +326,7 @@
         examples_to_train = list(range(len(self.prediction_history)))
         
         # Train the model
-<<<<<<< HEAD
-        if training_type=='basic':
-=======
         if training_type == 'basic':
->>>>>>> c8a99b8a
             epoch_losses = self.model.train_on_examples_basic(
                 examples_indices=examples_to_train,
                 epochs=epochs, 
