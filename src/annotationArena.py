"""
Code for AnnotationArena Class
"""

import os
import argparse
import torch
import json
import random
import numpy as np
from tqdm.auto import tqdm
import matplotlib.pyplot as plt
from torch.utils.data import DataLoader
import copy

from utils_prabhav import AnnotationDataset, DataManager, compute_metrics, resample_validation_dataset
from imputer import Imputer
from selection import (
    SelectionFactory, 
    VOISelectionStrategy, 
    FastVOISelectionStrategy,
    GradientSelectionStrategy
)

class AnnotationArena:
    """
    Core class for Annotation Arena framework.
    Manages variables, observations, predictions, and suggestions.
    """
    
    def __init__(self, model, device=None):
        """
        Initialize Annotation Arena.
        
        Args:
            model: Imputer model to use for predictions
            device: Device to use for computations
        """
        self.model = model
        self.device = device or torch.device("cuda" if torch.cuda.is_available() else "cpu")
        self.variables = {}
        self.observations = {}
        self.prediction_history = []
        self.observation_history = []
        self.training_losses = []
        
    def add(self, variable_id, loss_function="cross_entropy", distribution_family="categorical", cost=1.0):
        """
        Register a new variable to be tracked/predicted.
        
        Args:
            variable_id: Unique identifier for the variable
            loss_function: Loss function to use for this variable ("cross_entropy", "l2", etc.)
            distribution_family: Distribution family for this variable ("categorical", etc.)
            cost: Cost of observing this variable (default: 1.0)
            
        Returns:
            bool: Success status
        """
        if variable_id in self.variables:
            return False
            
        self.variables[variable_id] = {
            "loss_function": loss_function,
            "distribution_family": distribution_family,
            "timestamp": len(self.variables),
            "cost": cost
        }
        
        return True
        
    def observe(self, variable_id, value):
        """
        Record an observation for a variable.
        
        Args:
            variable_id: Identifier for the variable
            value: Observed value
            
        Returns:
            bool: Success status
        """
        if variable_id not in self.variables:
            return False
            
        observation_time = len(self.observations)
        self.observations[variable_id] = {
            "value": value,
            "timestamp": observation_time
        }
        
        self.observation_history.append({
            "variable_id": variable_id,
            "value": value,
            "timestamp": observation_time,
            "cost": self.variables[variable_id]["cost"]
        })
        affected_examples = None #[ex for ex in self.prediction_history if variable_id in ex["variables"]]
        self.model.update_training_supervision(
            [value], [variable_id], affected_examples
        )
        
        '''for ex in affected_examples:
            ex["needs_revisit"] = True'''
        
        return True
        
    def predict(self, variable_id, conditions=None, train=True, weight=1.0):
        """
        Predict distribution of a variable.
        
        Args:
            variable_id: Identifier for the variable
            conditions: Optional conditions for the prediction
            train: Whether to track this prediction for training
            weight: Weight of this example for training
            
        Returns:
            Predicted distribution
        """
        if variable_id not in self.variables:
            return None
            
        example_idx, position_idx = self._parse_variable_id(variable_id)
        
        known_questions, inputs, answers, annotators, questions, embeddings = self._get_example_data(example_idx)
        if embeddings is not None:
            embeddings = embeddings.unsqueeze(0).to(self.device)
        predictions = self.model.predict(
            inputs.unsqueeze(0).to(self.device),
            annotators.unsqueeze(0).to(self.device),
            questions.unsqueeze(0).to(self.device),
            embeddings,
            positions=[position_idx],
            train=train,
            weight=weight
        )
        
        if train:
            prediction_example = {
                "variables": [variable_id],
                "timestamp": len(self.prediction_history),
                "weight": weight,
                "conditions": conditions,
                "needs_revisit": False,  # Will be set to True when new observations arrive
                "loss": None,  # Will be filled during training
                "example_idx": example_idx,
                "position_idx": position_idx
            }
            self.prediction_history.append(prediction_example)
        
        return predictions[0, 0]
        
    def decode(self, variable_id):
        """
        Return minimum-Bayes-risk value for a variable.
        
        Args:
            variable_id: Identifier for the variable
            
        Returns:
            Decoded value and estimated loss
        """
        if variable_id not in self.variables:
            return None, float('inf')
        
        distribution = self.predict(variable_id, train=False)
        loss_function = self.variables[variable_id]["loss_function"]
        
        if loss_function == "cross_entropy":
            probs = torch.softmax(distribution, dim=0)
            mbr_decision = torch.argmax(probs).item()
            entropy = -torch.sum(probs * torch.log(probs + 1e-10)).item()
            expected_loss = entropy
            
        elif loss_function == "l2":
            probs = torch.softmax(distribution, dim=0)
            values = torch.arange(1, 6, device=self.device).float()
            mbr_decision = torch.sum(probs * values).item()
            mean = mbr_decision
            variance = torch.sum(probs * (values - mean) ** 2).item()
            expected_loss = variance
        else:
            probs = torch.softmax(distribution, dim=0)
            mbr_decision = torch.argmax(probs).item()
            expected_loss = 1.0 - probs[mbr_decision].item() 
        
        return mbr_decision, expected_loss
        
    def suggest(self, candidate_variables=None, target_variables=None, strategy="voi", loss_type="cross_entropy", **kwargs):
        """
        Recommend variables to observe next, considering benefit/cost ratio.
        
        Args:
            candidate_variables: List of candidate variables to consider
            target_variables: List of target variables to optimize for
            strategy: Selection strategy to use ("voi", "fast_voi", "gradient", etc.)
            loss_type: Type of loss to use ("cross_entropy", "l2")
            **kwargs: Additional arguments for the selection strategy
            
        Returns:
            list: Ranked list of suggested variables to observe with their benefit/cost scores
        """
        if candidate_variables is None:
            candidate_variables = [v for v in self.variables if v not in self.observations]
        
        if not candidate_variables:
            return []
            
        if target_variables is None:
            target_variables = list(self.variables.keys())
            
        candidate_mapping = {}
        for var_id in candidate_variables:
            example_idx, position_idx = self._parse_variable_id(var_id)
            if example_idx not in candidate_mapping:
                candidate_mapping[example_idx] = []
            candidate_mapping[example_idx].append((position_idx, var_id))
        
        target_mapping = {}
        for var_id in target_variables:
            example_idx, position_idx = self._parse_variable_id(var_id)
            if example_idx not in target_mapping:
                target_mapping[example_idx] = []
            target_mapping[example_idx].append((position_idx, var_id))
        
        if strategy in ["voi", "fast_voi", "entropy", "voi_argmax"]:
            feature_strategy = SelectionFactory.create_feature_strategy(strategy, self.model, self.device)
            if hasattr(feature_strategy, 'loss_type'):
                feature_strategy.loss_type = loss_type
            elif hasattr(feature_strategy, 'voi_calculator') and hasattr(feature_strategy.voi_calculator, 'loss_type'):
                feature_strategy.voi_calculator.loss_type = loss_type
                
            suggestions = []
            
            for example_idx, positions in candidate_mapping.items():
                if example_idx in target_mapping:
                    target_positions = [p for p, _ in target_mapping[example_idx]]
                else:
                    # If no targets for this example, use all positions
                    target_positions = None
                    
                selections = feature_strategy.select_features(
                    example_idx, self.dataset, num_to_select=len(positions),
                    target_questions=kwargs.get('target_questions', [0]),
                    loss_type=loss_type
                )
                
                position_to_var = {p: v for p, v in positions}
                for selection in selections:
                    if isinstance(selection, tuple):
                        pos = selection[0]
                        benefit = selection[1]
                        
                        if pos in position_to_var:
                            var_id = position_to_var[pos]
                            cost = self.variables[var_id]["cost"]
                            
                            ratio = benefit / max(cost, 1e-6)
                            if len(selection) > 4:
                                extra_data = selection[4:]
                                suggestions.append((var_id, benefit, cost, ratio) + extra_data)
                            else:
                                suggestions.append((var_id, benefit, cost, ratio))
                    else:
                        if selection in position_to_var:
                            var_id = position_to_var[selection]
                            cost = self.variables[var_id]["cost"]
                            suggestions.append((var_id, 0.0, cost, 0.0))
            
            suggestions.sort(key=lambda x: x[3], reverse=True)
                                
        elif strategy == "gradient":
            example_strategy = SelectionFactory.create_example_strategy(strategy, self.model, self.device)
            example_indices = list(candidate_mapping.keys())
            
            # Select examples
            selections, scores = example_strategy.select_examples(
                self.dataset, num_to_select=len(example_indices), 
                val_dataset=kwargs.get('val_dataset')
            )
            
            # Map back to variable IDs with benefit/cost analysis
            suggestions = []
            for i, example_idx in enumerate(selections):
                if example_idx in candidate_mapping:
                    positions = candidate_mapping[example_idx]
                    if positions:
                        var_id = positions[0][1]
                        benefit = scores[i] if scores else 0.0
                        cost = self.variables[var_id]["cost"]
                        ratio = benefit / max(cost, 1e-6)
                        suggestions.append((var_id, benefit, cost, ratio))
                        
        elif strategy == "random":
            random.shuffle(candidate_variables)
            suggestions = []
            for var_id in candidate_variables:
                cost = self.variables[var_id]["cost"]
                suggestions.append((var_id, cost, cost, 1.0)) 
        else:
            raise ValueError(f"Unknown selection strategy: {strategy}")
            
        return suggestions
        
<<<<<<< HEAD
    def train(self, epochs=1, batch_size=8, lr=1e-4, revisit_examples=True, training="random_mask"):
=======
    def train(self, epochs=1, batch_size=8, lr=1e-4, revisit_examples=True, training_type='basic'):
>>>>>>> 5a354040
        """
        Train imputer model on observed variables with example revisiting.
        
        Args:
            epochs: Number of training epochs
            batch_size: Batch size
            lr: Learning rate
            revisit_examples: Whether to revisit examples that were affected by new observations
            
        Returns:
            dict: Training metrics including losses and example counts
        """
<<<<<<< HEAD
        # if revisit_examples:
        #     examples_to_revisit = [i for i, ex in enumerate(self.prediction_history) if ex["needs_revisit"]]
        #     examples_to_train = examples_to_revisit
        #     if len(examples_to_train) < batch_size * 10:
        #         other_examples = [i for i, ex in enumerate(self.prediction_history) if not ex["needs_revisit"]]
        #         if other_examples:
        #             examples_to_train.extend(random.sample(other_examples, 
        #                                                  min(len(other_examples), batch_size * 10 - len(examples_to_train))))
        # else:
        #     examples_to_train = list(range(len(self.prediction_history)))

        # TO DO 
        '''
        train_data = {}
        loop over list(range(len(self.prediction_history))):

            example_idx = examples_to_train[example_idx]
            train_data[example_idx] = []
        '''
        if training == "random_mask":
            print("Using random mask training")
            func = self.model.train_on_examples_random_mask
        elif training == "old":
            print("Using old training")
            func = self.model.train_on_examples_old
        elif training == "bd":
            print("Using biredictional loss")
            func = self.model.train_on_examples_bd
        examples_to_train = list(range(len(self.prediction_history)))
        
        # Train the model
        epoch_losses = func(
=======

        examples_to_train = list(range(len(self.prediction_history)))
        
        # Train the model
        if training_type='basic':
            epoch_losses = self.model.train_on_examples_basic(
                examples_indices=examples_to_train,
                epochs=epochs, 
                batch_size=batch_size, 
                lr=lr
            )
        else:
            epoch_losses = self.model.train_on_examples_random_masking(
>>>>>>> 5a354040
            examples_indices=examples_to_train,
            epochs=epochs, 
            batch_size=batch_size, 
            lr=lr
        )
        
        # Update needs_revisit flag and record losses
        for idx in examples_to_train:
            self.prediction_history[idx]["needs_revisit"] = False
            if idx < len(epoch_losses):
                self.prediction_history[idx]["loss"] = epoch_losses[idx]
        
        # Track training metrics
        avg_loss = np.mean(epoch_losses) if epoch_losses else 0.0
        self.training_losses.append(avg_loss)
        
        training_metrics = {
            "losses": epoch_losses,
            "avg_loss": avg_loss,
            "examples_trained": len(examples_to_train),
            "examples_revisited": 0
            # "examples_revisited": len(examples_to_revisit) if revisit_examples else 0
        }

        print(f'Training Metrics - {epoch_losses}, {avg_loss}, {len(examples_to_train)}')
        
        return training_metrics
    
    def _parse_variable_id(self, variable_id):
        """
        Parse variable ID to get example index and position index.
        
        Args:
            variable_id: Variable identifier (format: "example_{example_idx}_position_{position_idx}")
            
        Returns:
            tuple: (example_idx, position_idx)
        """
        # Parse from string format
        if isinstance(variable_id, str):
            parts = variable_id.split('_')
            example_idx = int(parts[1])
            position_idx = int(parts[3])
            return example_idx, position_idx
        
        # Direct tuple format
        if isinstance(variable_id, tuple) and len(variable_id) == 2:
            return variable_id
            
        # Default to identity mapping
        return variable_id, variable_id
    
    def _get_example_data(self, example_idx):
        """
        Get data for a specific example.
        
        Args:
            example_idx: Index of the example
            
        Returns:
            tuple: (known_questions, inputs, answers, annotators, questions)
        """
        if not hasattr(self, 'dataset'):
            raise ValueError("Dataset not set. Call set_dataset first.")
            
        return self.dataset[example_idx]
    
    def set_dataset(self, dataset):
        """
        Set the dataset to use for predictions.
        
        Args:
            dataset: Dataset to use
            
        Returns:
            bool: Success status
        """
        self.dataset = dataset
        return True
    
    def register_example(self, example_idx, add_all_positions=True, costs=None):
        """
        Register variables for all positions in an example.
        
        Args:
            example_idx: Index of the example
            add_all_positions: Whether to add all positions or just masked ones
            costs: Optional dictionary mapping positions to costs
            
        Returns:
            list: Added variable IDs
        """
        # Get positions
        if add_all_positions:
            positions = list(range(len(self.dataset.get_data_entry(example_idx)['input'])))
        else:
            positions = self.dataset.get_masked_positions(example_idx)
            
        # Add variables for each position
        variable_ids = []
        for position in positions:
            variable_id = f"example_{example_idx}_position_{position}"
            
            # Get cost for this position
            cost = 1.0  # Default cost
            if costs and position in costs:
                cost = costs[position]
                
            if self.add(variable_id, cost=cost):
                variable_ids.append(variable_id)
                
        return variable_ids
    
    def observe_position(self, example_idx, position):
        """
        Observe a position in an example.
        
        Args:
            example_idx: Index of the example
            position: Position to observe
            
        Returns:
            bool: Success status
        """
        # Get variable ID
        variable_id = f"example_{example_idx}_position_{position}"
        
        # Check if variable exists
        if variable_id not in self.variables:
            self.add(variable_id)
            
        # Get true value
        entry = self.dataset.get_data_entry(example_idx)
        true_value = entry['answers'][position]
        # true_value = entry['true_answers'][position] #TODO: is "true_answers" a specific key for noisy experiments?
        
        # Observe the variable
        success = self.observe(variable_id, true_value)
        
        # Update dataset
        if success:
            self.dataset.observe_position(example_idx, position)
        
        return success

    def evaluate(self, target_examples, target_questions=None, metrics=None):
        """
        Evaluate predictions on target examples and questions.
        
        Args:
            target_examples: List of example indices to evaluate
            target_questions: List of question indices to evaluate
            metrics: List of metrics to compute
            
        Returns:
            dict: Evaluation metrics
        """
        if metrics is None:
            metrics = ["rmse", "pearson", "spearman", "kendall"]
            
        if target_questions is None:
            target_questions = [0]  # Default to Q0
            
        all_preds = []
        all_true = []
        all_losses = []
        
        for example_idx in target_examples:
            for q_idx in target_questions:
                # Find position with this question
                positions = []
                entry = self.dataset.get_data_entry(example_idx)
                for i, question in enumerate(entry['questions']):
                    if question == q_idx and entry['annotators'][i] >= 0:  # Human annotation
                        positions.append(i)
                        
                for position in positions:
                    # Get variable ID
                    variable_id = f"example_{example_idx}_position_{position}"
                    
                    # Predict value and get expected loss
                    if variable_id in self.variables:
                        pred, expected_loss = self.decode(variable_id)
                    else:
                        # If not registered, register and predict
                        self.add(variable_id)
                        pred, expected_loss = self.decode(variable_id)
                    
                    # Get true value - USE TRUE_ANSWERS for evaluation if available
                    if 'true_answers' in entry:
                        true_label = torch.argmax(torch.tensor(entry['true_answers'][position])).item()
                    else:
                        # Fallback to answers if true_answers not available (backward compatibility)
                        true_label = torch.argmax(torch.tensor(entry['answers'][position])).item()
                    
                    # Convert to scores (1-5 for HANNA, 1-4 for LLM_RUBRIC)
                    pred_score = pred + 1
                    true_score = true_label + 1
                    
                    all_preds.append(pred_score)
                    all_true.append(true_score)
                    all_losses.append(expected_loss)
        
        # Compute metrics
        results = compute_metrics(np.array(all_preds), np.array(all_true))
        results["avg_expected_loss"] = np.mean(all_losses) if all_losses else 0.0
        
        return results

    def get_metrics_history(self):
        """Get the history of training metrics for plotting."""
        return {
            "training_losses": self.training_losses,
            "observation_history": self.observation_history,
            "prediction_history": [
                {"timestamp": ex["timestamp"], "loss": ex["loss"]} 
                for ex in self.prediction_history if ex["loss"] is not None
            ]
        }<|MERGE_RESOLUTION|>--- conflicted
+++ resolved
@@ -303,11 +303,7 @@
             
         return suggestions
         
-<<<<<<< HEAD
-    def train(self, epochs=1, batch_size=8, lr=1e-4, revisit_examples=True, training="random_mask"):
-=======
     def train(self, epochs=1, batch_size=8, lr=1e-4, revisit_examples=True, training_type='basic'):
->>>>>>> 5a354040
         """
         Train imputer model on observed variables with example revisiting.
         
@@ -320,40 +316,6 @@
         Returns:
             dict: Training metrics including losses and example counts
         """
-<<<<<<< HEAD
-        # if revisit_examples:
-        #     examples_to_revisit = [i for i, ex in enumerate(self.prediction_history) if ex["needs_revisit"]]
-        #     examples_to_train = examples_to_revisit
-        #     if len(examples_to_train) < batch_size * 10:
-        #         other_examples = [i for i, ex in enumerate(self.prediction_history) if not ex["needs_revisit"]]
-        #         if other_examples:
-        #             examples_to_train.extend(random.sample(other_examples, 
-        #                                                  min(len(other_examples), batch_size * 10 - len(examples_to_train))))
-        # else:
-        #     examples_to_train = list(range(len(self.prediction_history)))
-
-        # TO DO 
-        '''
-        train_data = {}
-        loop over list(range(len(self.prediction_history))):
-
-            example_idx = examples_to_train[example_idx]
-            train_data[example_idx] = []
-        '''
-        if training == "random_mask":
-            print("Using random mask training")
-            func = self.model.train_on_examples_random_mask
-        elif training == "old":
-            print("Using old training")
-            func = self.model.train_on_examples_old
-        elif training == "bd":
-            print("Using biredictional loss")
-            func = self.model.train_on_examples_bd
-        examples_to_train = list(range(len(self.prediction_history)))
-        
-        # Train the model
-        epoch_losses = func(
-=======
 
         examples_to_train = list(range(len(self.prediction_history)))
         
@@ -367,7 +329,6 @@
             )
         else:
             epoch_losses = self.model.train_on_examples_random_masking(
->>>>>>> 5a354040
             examples_indices=examples_to_train,
             epochs=epochs, 
             batch_size=batch_size, 
